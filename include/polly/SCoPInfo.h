--- conflicted
+++ resolved
@@ -68,15 +68,7 @@
   polly_set *getDomain() const { return Domain; }
   polly_map *getScattering() const { return Scattering; }
 
-<<<<<<< HEAD
-  BasicBlock *getBasicBlock() {
-    return &BB;
-  }
-
-	~SCoPStmt();
-=======
   BasicBlock *getBasicBlock() const { return &BB; }
->>>>>>> b02ece93
 };
 
 struct LLVMSCoP;
