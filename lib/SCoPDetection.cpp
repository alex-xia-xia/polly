--- conflicted
+++ resolved
@@ -291,7 +291,6 @@
 
   Value *Condition = Br->getCondition();
 
-<<<<<<< HEAD
   // UndefValue is not allowed as condition.
   if (isa<UndefValue>(Condition)) {
     STATSCOP(AffFunc);
@@ -301,11 +300,6 @@
   // Only Constant and ICmpInst are allowed as condition.
   if (!(isa<Constant>(Condition) || isa<ICmpInst>(Condition))) {
     STATSCOP(AffFunc);
-=======
-  // Only instructions and constant expressions are valid branch conditions.
-  if (!((isa<Constant>(Condition) && !isa<UndefValue>(Condition))
-         || isa<ICmpInst>(Condition)))
->>>>>>> 8ce2da65
     return false;
   }
 
